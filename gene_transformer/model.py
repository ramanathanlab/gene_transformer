--- conflicted
+++ resolved
@@ -35,25 +35,25 @@
         super().__init__()
         self.save_hyperparameters(cfg.dict())
         self.cfg = cfg
-        self.fast_tokenizer = PreTrainedTokenizerFast(
+        self.tokenizer = PreTrainedTokenizerFast(
             tokenizer_object=Tokenizer.from_file(self.cfg.tokenizer_file)
         )
-        self.fast_tokenizer.add_special_tokens({"pad_token": "[PAD]"})
+        self.tokenizer.add_special_tokens({"pad_token": "[PAD]"})
         self.final_sequences = []
 
         self.train_dataset = FASTADataset(
             self.cfg.train_file,
-            tokenizer=self.fast_tokenizer,
+            tokenizer=self.tokenizer,
             block_size=self.cfg.block_size,
         )
         self.val_dataset = FASTADataset(
             self.cfg.val_file,
-            tokenizer=self.fast_tokenizer,
+            tokenizer=self.tokenizer,
             block_size=self.cfg.block_size,
         )
         self.test_dataset = FASTADataset(
             self.cfg.test_file,
-            tokenizer=self.fast_tokenizer,
+            tokenizer=self.tokenizer,
             block_size=self.cfg.block_size,
         )
 
@@ -63,7 +63,7 @@
         else:
             # base_config = GPTNeoConfig()
             # self.model = GPTNeoForCausalLM(base_config)
-            base_config = GPT2Config(vocab_size=self.fast_tokenizer.vocab_size)
+            base_config = GPT2Config(vocab_size=self.tokenizer.vocab_size)
             self.model = GPT2LMHeadModel(base_config)
 
         # To validate generated sequences
@@ -171,7 +171,7 @@
         # in order to monitor the similarity to training sequences
         generated = generate_dna_to_stop(
             self.model,
-            self.fast_tokenizer,
+            self.tokenizer,
             num_seqs=self.cfg.num_blast_seqs_per_gpu,
             max_length=self.cfg.block_size,
             biopy_seq=False,
@@ -188,17 +188,13 @@
         #       make sure temp files are outputting to node local
         #       Put all this in a helper function
         for sequence in tqdm(generated):
-            # print(f"Blasting sequence {sequence}...")
+            print(f"Blasting sequence {sequence}...")
             run = BlastRun(
                 sequence,
                 self.cfg.blast_validation_file,
                 temp_fasta_dir=temp_fasta_dir,
                 temp_csv_dir=temp_fasta_dir,
-<<<<<<< HEAD
                 blast_executable_path=self.cfg.blast_executable_path,
-=======
-                blast_executable_path=self.cfg.blast_executable_path
->>>>>>> 6e937568
             )
             run.run_blast()
             run.get_scores()
@@ -218,7 +214,7 @@
         # in order to monitor the similarity to training sequences
         generated = generate_dna_to_stop(
             self.model,
-            self.fast_tokenizer,
+            self.tokenizer,
             num_seqs=self.cfg.num_blast_seqs_per_gpu,
             max_length=self.cfg.block_size,
         )
@@ -232,7 +228,7 @@
         if self.cfg.generate_upon_completion:
             generated = generate_dna_to_stop(
                 self.model,
-                self.fast_tokenizer,
+                self.tokenizer,
                 num_seqs=self.cfg.num_blast_seqs_per_gpu,
                 biopy_seq=True,
             )
