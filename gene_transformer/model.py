--- conflicted
+++ resolved
@@ -13,23 +13,11 @@
 from pytorch_lightning.utilities.deepspeed import (
     convert_zero_checkpoint_to_fp32_state_dict,
 )
-<<<<<<< HEAD
 from tokenizers import Tokenizer  # type: ignore[import]
 from torch.utils.data import DataLoader
 from tqdm import tqdm  # type: ignore[import]
 from transformers import AutoConfig, AutoModelForCausalLM, PreTrainedTokenizerFast
-=======
 from deepspeed.ops.adam import DeepSpeedCPUAdam  # type: ignore[import]
-
-from transformers import (
-    PreTrainedTokenizerFast,
-    GPT2Config,
-    GPT2LMHeadModel,
-    GPTNeoForCausalLM,
-    AutoModelForCausalLM,
-    AutoConfig,
-)
->>>>>>> e28ac8a2
 from transformers.models.gpt2.modeling_gpt2 import GPT2DoubleHeadsModelOutput
 
 from gene_transformer.blast import ParallelBLAST
@@ -235,13 +223,8 @@
             model.model.lm_head.bias.data = torch.zeros_like(
                 model.model.lm_head.bias.data
             )
-<<<<<<< HEAD
         except Exception as exc:
             print("Couldn't set bias equal to zeros.", exc)
-=======
-        except Exception as e:
-            print("Couldn't set bias equal to zeros.")
->>>>>>> e28ac8a2
             pass
     else:
         model = DNATransformer(cfg)
